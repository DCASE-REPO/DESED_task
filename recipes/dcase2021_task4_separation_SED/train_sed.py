import argparse
from copy import deepcopy
import numpy as np
import os
<<<<<<< HEAD
import pandas as pd
import random
=======

import numpy as np
import pytorch_lightning as pl
>>>>>>> b7ebad02
import torch
import yaml

<<<<<<< HEAD
import pytorch_lightning as pl
from pytorch_lightning.callbacks import EarlyStopping, ModelCheckpoint
from pytorch_lightning.loggers import TensorBoardLogger
=======
from local.sed_trainer import SEDTask4_2021
import random
import numpy as np
>>>>>>> b7ebad02

from desed_task.dataio import ConcatDatasetBatchSampler
from desed_task.dataio.datasets import StronglyAnnotatedSet, UnlabelledSet, WeakSet
from desed_task.nnet.CRNN import CRNN
from desed_task.utils.encoder import ManyHotEncoder
from desed_task.utils.schedulers import ExponentialWarmup

from local.classes_dict import classes_labels
from local.sed_trainer import SEDTask4_2021

<<<<<<< HEAD
=======
def single_run(config, log_dir, gpus, checkpoint_resume=""):
    """
    Running sound event detection baselin

    Args:
        config ([type]): [description]
        log_dir (str): path to log directory
        gpus (int): number of gpus to use
        checkpoint_resume (str, optional): path to checkpoint to resume from. Defaults to "".
    """
>>>>>>> b7ebad02

def single_run(config, log_dir, gpus, checkpoint_resume=None, test_from_checkpoint=None, fast_dev_run=False):
    config.update({"log_dir": log_dir})

    ##### data prep ##########
    encoder = ManyHotEncoder(
        list(classes_labels.keys()),
        audio_len=config["data"]["audio_max_len"],
        frame_len=config["feats"]["n_filters"],
        frame_hop=config["feats"]["hop_length"],
        net_pooling=config["data"]["net_subsample"],
        fs=config["data"]["fs"],
    )

    synth_df = pd.read_csv(config["data"]["synth_tsv"], sep="\t")
    synth_set = StronglyAnnotatedSet(
        config["data"]["synth_folder"],
        synth_df,
        encoder,
        pad_to=config["data"]["audio_max_len"],
    )

    weak_df = pd.read_csv(config["data"]["weak_tsv"], sep="\t")
    train_weak_df = weak_df.sample(frac=config["training"]["weak_split"], random_state=config["training"]["seed"])
    valid_weak_df = weak_df.drop(train_weak_df.index).reset_index(drop=True)
    train_weak_df = train_weak_df.reset_index(drop=True)
    weak_set = WeakSet(
        config["data"]["weak_folder"],
        train_weak_df,
        encoder,
        pad_to=config["data"]["audio_max_len"],
    )

    unlabeled_set = UnlabelledSet(
        config["data"]["unlabeled_folder"],
        encoder,
        pad_to=config["data"]["audio_max_len"],
    )

    synth_df_val = pd.read_csv(config["data"]["synth_val_tsv"], sep="\t")
    synth_val = StronglyAnnotatedSet(
        config["data"]["synth_val_folder"],
        synth_df_val,
        encoder,
        return_filename=True,
        pad_to=config["data"]["audio_max_len"],
    )

    weak_val = WeakSet(
        config["data"]["weak_folder"],
        valid_weak_df,
        encoder,
        pad_to=config["data"]["audio_max_len"],
        return_filename=True,
    )

    devtest_df = pd.read_csv(config["data"]["test_tsv"], sep="\t")
    devtest_dataset = StronglyAnnotatedSet(
        config["data"]["test_folder"],
        devtest_df,
        encoder,
        return_filename=True,
        pad_to=config["data"]["audio_max_len"],
    )

    tot_train_data = [synth_set, weak_set, unlabeled_set]
    train_dataset = torch.utils.data.ConcatDataset(tot_train_data)

    batch_sizes = config["training"]["batch_size"]
    samplers = [torch.utils.data.RandomSampler(x) for x in tot_train_data]
    batch_sampler = ConcatDatasetBatchSampler(samplers, batch_sizes)

    valid_dataset = torch.utils.data.ConcatDataset(
        [synth_val, weak_val, devtest_dataset]
    )
    test_dataset = devtest_dataset

    epoch_len = min(
        [
            len(tot_train_data[indx])
            // (
                config["training"]["batch_size"][indx]
                * config["training"]["accumulate_batches"]
            )
            for indx in range(len(tot_train_data))
        ]
    )

    ##### models and optimizers  ############

    sed_student = CRNN(**config["net"])
    sed_teacher = deepcopy(sed_student)
    for param in sed_teacher.parameters():
        param.detach_()

    opt = torch.optim.Adam(sed_student.parameters(), 1e-3, betas=(0.9, 0.999))
    exp_steps = config["training"]["n_epochs_warmup"] * epoch_len
    exp_scheduler = {
        "scheduler": ExponentialWarmup(opt, config["opt"]["lr"], exp_steps),
        "interval": "step",
    }

    desed_training = SEDTask4_2021(
        config,
        encoder,
        sed_student,
        sed_teacher,
        opt,
        train_dataset,
        valid_dataset,
        test_dataset,
        batch_sampler,
        exp_scheduler,
        fast_dev_run=fast_dev_run,
    )

    logger = TensorBoardLogger(
        os.path.dirname(config["log_dir"]), config["log_dir"].split("/")[-1],
    )
    print(f"experiment dir: {logger.log_dir}")
    n_epochs = config["training"]["n_epochs"] if not fast_dev_run else 3
    trainer = pl.Trainer(
        max_epochs=n_epochs,
        callbacks=[
            EarlyStopping(
                monitor="val/obj_metric",
                patience=config["training"]["early_stop_patience"],
                verbose=True,
            ),
            ModelCheckpoint(
                logger.log_dir,
                monitor="val/obj_metric",
                save_top_k=1
            )
        ],
        gpus=gpus,
        distributed_backend=config["training"]["backend"],
        accumulate_grad_batches=config["training"]["accumulate_batches"],
        logger=logger,
        resume_from_checkpoint=checkpoint_resume,
        gradient_clip_val=config["training"]["gradient_clip"],
        check_val_every_n_epoch=config["training"]["validation_interval"],
        num_sanity_val_steps=0,
        fast_dev_run=fast_dev_run
    )
    if test_from_checkpoint is None:
        trainer.fit(desed_training)
    else:
        checkpoint = torch.load(test_from_checkpoint)
        desed_training.on_load_checkpoint(checkpoint)
    trainer.test(desed_training, ckpt_path="best")


if __name__ == "__main__":
    parser = argparse.ArgumentParser("Training a SED system for DESED Task")
    parser.add_argument("--conf_file", default="./confs/sed.yaml")
    parser.add_argument("--log_dir", default="./exp/sed_new")
    parser.add_argument("--resume_from_checkpoint", default=None)
    parser.add_argument("--test_from_checkpoint", default=None)
    parser.add_argument("--gpus", default="0")
    parser.add_argument("--fast_dev_run", action="store_true", default=False)
    args = parser.parse_args()

    with open(args.conf_file, "r") as f:
        configs = yaml.load(f)

    seed = configs["training"]["seed"]
    if seed:
        torch.random.manual_seed(seed)
        np.random.seed(seed)
        random.seed(seed)
        pl.seed_everything(seed)

    single_run(configs, args.log_dir, args.gpus, args.resume_from_checkpoint, args.test_from_checkpoint,
               args.fast_dev_run)<|MERGE_RESOLUTION|>--- conflicted
+++ resolved
@@ -2,26 +2,14 @@
 from copy import deepcopy
 import numpy as np
 import os
-<<<<<<< HEAD
 import pandas as pd
 import random
-=======
-
-import numpy as np
-import pytorch_lightning as pl
->>>>>>> b7ebad02
 import torch
 import yaml
 
-<<<<<<< HEAD
 import pytorch_lightning as pl
 from pytorch_lightning.callbacks import EarlyStopping, ModelCheckpoint
 from pytorch_lightning.loggers import TensorBoardLogger
-=======
-from local.sed_trainer import SEDTask4_2021
-import random
-import numpy as np
->>>>>>> b7ebad02
 
 from desed_task.dataio import ConcatDatasetBatchSampler
 from desed_task.dataio.datasets import StronglyAnnotatedSet, UnlabelledSet, WeakSet
@@ -32,9 +20,8 @@
 from local.classes_dict import classes_labels
 from local.sed_trainer import SEDTask4_2021
 
-<<<<<<< HEAD
-=======
-def single_run(config, log_dir, gpus, checkpoint_resume=""):
+
+def single_run(config, log_dir, gpus, checkpoint_resume=None, test_from_checkpoint=None, fast_dev_run=False):
     """
     Running sound event detection baselin
 
@@ -44,9 +31,6 @@
         gpus (int): number of gpus to use
         checkpoint_resume (str, optional): path to checkpoint to resume from. Defaults to "".
     """
->>>>>>> b7ebad02
-
-def single_run(config, log_dir, gpus, checkpoint_resume=None, test_from_checkpoint=None, fast_dev_run=False):
     config.update({"log_dir": log_dir})
 
     ##### data prep ##########
