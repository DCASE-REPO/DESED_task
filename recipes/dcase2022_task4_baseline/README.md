### DCASE2022 Task 4 Baseline for Sound Event Detection in Domestic Environments.

---

## Requirements

The script `conda_create_environment.sh` is available to create an environment which runs the
following code (recommended to run line by line in case of problems).

#### Common issues

**Data Download**

`FileNotFoundError: [Errno 2] No such file or directory: 'ffprobe'`

it probably means you have to install ffmpeg on your machine.

A possible installation: `sudo apt install ffmpeg`


 **Training**

If training appears too slow, check with `top` and with `nvidia-smi` that you 
are effectively using a GPU and not the CPU. 
If running `python train_sed.py` uses by default the CPU you may have **pytorch** installed 
without CUDA support. 

Check with IPython by running this pytorch line `torch.rand((1)).cuda()` 
If you encounter an error install CUDA-enabled pytorch from https://pytorch.org/
Check again till you can run `torch.rand((1)).cuda()` successfully. 

## Dataset
You can download the development dataset using the script: `generate_dcase_task4_2022.py`.
The development dataset is composed of two parts:
- real-world data ([DESED dataset][desed]): this part of the dataset is composed of weak labels, unlabeled, and validation data which are coming from [Audioset][audioset].

- synthetically generated data: this part of the dataset is composed of synthetically soundscapes, generated using [Scaper][scaper]. 

### Usage:
Run the command `python generate_dcase_task4_2022.py --basedir="../../data"` to download the dataset (the user can change basedir to the desired data folder.)

The dataset uses [FUSS][fuss_git], [FSD50K][FSD50K], [desed_soundbank][desed] and [desed_real][desed].

#### Real data
The real-world part of the dataset is composed of weak labels, unlabeled, and validation data which are coming from [Audioset][audioset].

Once the dataset is downloaded, the user should find the folder **missing_files**, containing the list of files from the real-world dataset (desed_real) which was not possible to download. You need to download it and **send your missing files to the task
organisers to get the complete dataset** (in priority to Francesca Ronchini and Romain serizel).


### Development dataset

The dataset is composed by 3 different splits of training data: 
- Synthetic training set with strong annotations
- Weak labeled training set 
- Unlabeled in domain training set

#### Strong annotations

This set is composed of **10000** clips generated with the [Scaper][scaper] soundscape synthesis and augmentation library. The clips are generated such that the distribution per event is close to that of the validation set.

The strong annotations are provided in a tab separated csv file under the following format:

`[filename (string)][tab][onset (in seconds) (float)][tab][offset (in seconds) (float)][tab][event_label (string)]`

For example: YOTsn73eqbfc_10.000_20.000.wav 0.163 0.665 Alarm_bell_ringing
  

#### Weak annotations 

This set contains **1578** clips (2244 class occurrences) for which weak annotations have been manually verified for a small subset of the training set. 

The weak annotations are provided in a tab separated csv file under the following format:

`[filename (string)][tab][event_labels (strings)]`

For example: Y-BJNMHMZDcU_50.000_60.000.wav Alarm_bell_ringing,Dog


#### Unlabeled in domain training set

This set contains **14412** clips. The clips are selected such that the distribution per class (based on Audioset annotations) is close to the distribution in the labeled set. However, given the uncertainty on Audioset labels, this distribution might not be exactly similar.



The dataset uses [FUSS][fuss_git], [FSD50K][FSD50K], [desed_soundbank][desed] and [desed_real][desed]. 

For more information regarding the dataset, please refer to the [previous year DCASE Challenge website][dcase_21_dataset]. 



## Training
We provide **three** baselines for the task:
- SED baseline
- baseline using pre-trained embedding extractor DNN. 
- baseline using Audioset data (real-world strong-label data)

For now, only the SED baseline is available (the missing baseline will be published soon).

### How to run the Baseline systems
The **SED baseline** can be run from scratch using the following command:

`python train_sed.py`

---

You can select the GPUs by using `python train_sed.py --gpus 1,2`

**note**: `python train_sed.py --gpus 0` will use the CPU. GPU indexes start from 1 here.

**Common issues**

If you encounter: 
`pytorch_lightning.utilities.exceptions.MisconfigurationException: You requested GPUs: [0]
 But your machine only has: [] (edited) `

It probably means you have installed CPU-only version of Pytorch. 
Please install the correct version from https://pytorch.org/

---

Note that the default training config will use 1 GPU. 
Alternatively, we provide a [pre-trained checkpoint][zenodo_pretrained_models] along with tensorboard logs. The baseline can be tested on the development set of the dataset using the following command:

`python train_sed.py --test_from_checkpoint /path/to/downloaded.ckpt`

The tensorboard logs can be tested using the command `tensorboard --logdir="path/to/exp_folder"`. 


## **(NEW!)** Energy Consumption

In this year DCASE Task 4 Challenge, we also use energy consumption (kWh)
via [CodeCarbon](https://github.com/mlco2/codecarbon) as an additional metric to rank the submitted systems.

We encourage the participants to provide, for each submitted system (or at least the best one), the following energy consumption figures in kWh using [CodeCarbon](https://github.com/mlco2/codecarbon):

1) whole system training
2) devtest inference
3) evaluation set inference

You can refer to [Codecarbon](https://github.com/mlco2/codecarbon) on how to do this (super simple! 😉 )
or to this baseline code see `local/sed_trained.py` for some hints on 
how we are doing this for the baseline system.


**Important** 

In addition to this, we kindly suggest the participants to
provide the energy consumption in kWh (using the same hardware used for 2) and 3)) of:

1) devtest inference for baseline system using: 

`python train_sed.py --test_from_checkpoint /path/to/downloaded.ckpt`
You can find the energy consumed in kWh in `./exp/2022_baseline/devtest_codecarbon/devtest_tot_kwh.txt`

2) evaluation set inference for baseline system using:
`python train_sed.py --eval_from_checkpoint /path/to/downloaded.ckpt`
You can find the energy consumed in kWh in `./exp/2022_baseline/evaluation_codecarbon/eval_tot_kwh.txt`

**Why we require this ?**

Energy consumption depends on hardware and each participant uses
different hardware. 

To obviate for this difference we use the baseline inference kWh energy consumption 
as a common reference. Because of this, it is important that the
inference energy consumption figures for both submitted system 
and baseline are computed on same hardware under similar loading. 


#### Results:

Dataset | **PSDS-scenario1** | **PSDS-scenario2** | *Intersection-based F1* | *Collar-based F1* 
--------|--------------------|--------------------|-------------------------|-----------------
<<<<<<< HEAD
Dev-test| **0.352**          | **0.559**          | 78.90%                  | 43.22%

**Energy Consumption** (GPU: NVIDIA A100 40Gb)

Dataset | Training  | Dev-Test |
--------|-----------|--------------------
**kWh** | **1.717** | **0.030**           
=======
Dev-test| **0.336**          | **0.536**          | 64.1%                   | 40.1%
>>>>>>> 47799f9a

Collar-based = event-based. More information about the metrics in the DCASE Challenge [webpage][dcase22_webpage].

The results are from the **student** predictions. 

**NOTES**:

All baselines scripts assume that your data is in `../../data` folder in DESED_task directory.
If your data is in another folder, you will have to change the paths of your data in the corresponding `data` keys in YAML configuration file in `conf/sed.yaml`.
Note that `train_sed.py` will create (at its very first run) additional folders with resampled data (from 44kHz to 16kHz)
so the user need to have write permissions on the folder where your data are saved.

**Hyperparameters** can be changed in the YAML file (e.g. lower or higher batch size).

A different configuration YAML (for example sed_2.yaml) can be used in each run using `--conf_file="confs/sed_2.yaml` argument.

The default directory for checkpoints and logging can be changed using `--log_dir="./exp/2021_baseline`.

Training can be resumed using the following command:

`python train_sed.py --reseume_from_checkpoint /path/to/file.ckpt`

In order to make a "fast" run, which could be useful for development and debugging, you can use the following command: 

`python train_sed.py --fast_dev_run`

It uses very few batches and epochs so it won't give any meaningful result.

**Architectures**

The baseline is based on [2021 DCASE Task 4 baseline][dcase_21_repo]
which itself is based on [1].

[audioset]: https://research.google.com/audioset/
[dcase22_webpage]: https://dcase.community/challenge2022/task-sound-event-detection-in-domestic-environments
[dcase_21_repo]: https://github.com/DCASE-REPO/DESED_task/tree/master/recipes/dcase2021_task4_baseline
[dcase_21_dataset]: https://dcase.community/challenge2021/task-sound-event-detection-and-separation-in-domestic-environments#audio-dataset
[desed]: https://github.com/turpaultn/DESED
[fuss_git]: https://github.com/google-research/sound-separation/tree/master/datasets/fuss
[fsd50k]: https://zenodo.org/record/4060432
[zenodo_pretrained_models]: https://zenodo.org/record/4639817
[google_sourcesep_repo]: https://github.com/google-research/sound-separation/tree/master/datasets/yfcc100m
[sdk_installation_instructions]: https://cloud.google.com/sdk/docs/install
[zenodo_evaluation_dataset]: https://zenodo.org/record/4892545#.YMHH_DYzadY
[scaper]: https://github.com/justinsalamon/scaper

#### References
[1] L. Delphin-Poulat & C. Plapous, technical report, dcase 2019.

[2] Turpault, Nicolas, et al. "Sound event detection in domestic environments with weakly labeled data and soundscape synthesis."

[3] Zhang, Hongyi, et al. "mixup: Beyond empirical risk minimization." arXiv preprint arXiv:1710.09412 (2017).

[4] Thomee, Bart, et al. "YFCC100M: The new data in multimedia research." Communications of the ACM 59.2 (2016)

[5] Wisdom, Scott, et al. "Unsupervised sound separation using mixtures of mixtures." arXiv preprint arXiv:2006.12701 (2020).

[6] Turpault, Nicolas, et al. "Improving sound event detection in domestic environments using sound separation." arXiv preprint arXiv:2007.03932 (2020).

[7] Ronchini, Francesca, et al. "The impact of non-target events in synthetic soundscapes for sound event detection." arXiv preprint arXiv:2109.14061 (DCASE2021)

[8] Ronchini, Francesca, et al. "A benchmark of state-of-the-art sound event detection systems evaluated on synthetic soundscapes." arXiv preprint arXiv:2202.01487 
<|MERGE_RESOLUTION|>--- conflicted
+++ resolved
@@ -172,17 +172,15 @@
 
 Dataset | **PSDS-scenario1** | **PSDS-scenario2** | *Intersection-based F1* | *Collar-based F1* 
 --------|--------------------|--------------------|-------------------------|-----------------
-<<<<<<< HEAD
-Dev-test| **0.352**          | **0.559**          | 78.90%                  | 43.22%
+Dev-test| **0.336**          | **0.536**          | 64.1%                   | 40.1%
 
 **Energy Consumption** (GPU: NVIDIA A100 40Gb)
 
 Dataset | Training  | Dev-Test |
 --------|-----------|--------------------
 **kWh** | **1.717** | **0.030**           
-=======
-Dev-test| **0.336**          | **0.536**          | 64.1%                   | 40.1%
->>>>>>> 47799f9a
+
+
 
 Collar-based = event-based. More information about the metrics in the DCASE Challenge [webpage][dcase22_webpage].
 
