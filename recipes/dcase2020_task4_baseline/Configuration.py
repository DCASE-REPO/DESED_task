--- conflicted
+++ resolved
@@ -35,24 +35,21 @@
         self.synthetic = os.path.join(
             self.metadata_train_folder, "synthetic20/soundscapes.tsv"
         )
-
-<<<<<<< HEAD
+        # self.train_synth = os.path.join(
+        #   self.metadata_train_folder, "synthetic20_train/soundscapes.tsv"
+        # )
+        self.train_synth = os.path.join(
+            self.metadata_train_folder, "synthetic2021_train/soundscapes.csv"
+        )
+
         # self.valid_synth = os.path.join(self.metadata_valid_folder, "synthetic20_validation/soundscapes.tsv")
         self.valid_synth = os.path.join(
             self.metadata_valid_folder, "synthetic2021_validation/validation.csv"
         )
-=======
+
         # validation dataset metadata paths
         self.validation = os.path.join(self.metadata_valid_folder, "validation.tsv")
 
-        # evaluation dataset metadata path
-        self.eval_desed = os.path.join(self.metadata_eval_folder, "public.tsv")
->>>>>>> d97b9c15
-
-        # validation dataset metadata paths
-        self.validation = os.path.join(self.metadata_valid_folder, "validation.tsv")
-
-<<<<<<< HEAD
         # evaluation dataset metadata path
         self.eval_desed = os.path.join(self.metadata_eval_folder, "public.tsv")
 
@@ -61,14 +58,16 @@
         self.eval2018 = os.path.join(self.metadata_valid_folder, "eval_dcase2018.tsv")
 
         # Useful because does not correspond to the tsv file path (metadata replace by audio), (due to subsets dev_test/eval2018)
-=======
-        # Useful because does not correspond to the tsv file path (metadata replace by audio), (due to subsets test/eval2018)
->>>>>>> d97b9c15
         # audio folder paths
         self.audio_folder = os.path.join(self.workspace, "data/desed/audio")
         self.audio_train_folder = os.path.join(self.audio_folder, "train")
         self.audio_valid_folder = os.path.join(self.audio_folder, "validation")
         self.audio_eval_folder = os.path.join(self.audio_folder, "eval/public")
+        # to check
+        # self.audio_valid_synth = os.path.join(self.audio_train_folder, "synthetic20_validation/soundscapes")
+        self.audio_valid_synth = os.path.join(
+            self.audio_train_folder, "synthetic2021_validation/soundscapes"
+        )
 
         # Source separation dataset path
         self.weak_ss = os.path.join(self.audio_train_folder, "weak")
@@ -179,11 +178,6 @@
         # Logger
         self.terminal_level = logging.INFO
 
-<<<<<<< HEAD
-        # Evaluatin dataset information
-        self.evaluation = False
-=======
->>>>>>> d97b9c15
         # Evaluation dataset information
         self.evaluation = True
 
@@ -196,6 +190,7 @@
         path_dict = dict(
             audio_evaluation_dir=self.audio_eval_folder,
             audio_validation_dir=self.audio_validation_dir,
+            audio_valid_synth=self.audio_valid_synth,
             weak_ss=self.weak_ss,
             unlabel_ss=self.unlabel_ss,
             validation_ss=self.validation_ss,
@@ -205,5 +200,8 @@
             tsv_path_synth=self.synthetic,
             tsv_path_valid=self.validation,
             tsv_path_eval_deded=self.eval_desed,
+            # added with the new split
+            tsv_path_train_synth=self.train_synth,
+            tsv_path_valid_synth=self.valid_synth,
         )
         return path_dict