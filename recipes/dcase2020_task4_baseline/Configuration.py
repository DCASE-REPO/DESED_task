import logging
import math
import os
import pandas as pd


class Configuration:

    """
    Configuration class defining the default parameteres regarding the processing of data,
    model, training and post-processing of the paper:
    "CONVOLUTION-AUGMENTED TRANSFORMER FOR SEMI-SUPERVISED SOUND EVENT DETECTION"
    """

    def __init__(self, workspace="."):
        """
        Initialization of Configuration instance

        Args:
            workspace: str, workspace path
        """
        self.workspace = workspace

        ######################
        # DESED dataset paths
        ######################

        # metadata folders path
        self.metadata_folder = os.path.join(self.workspace, "data/desed/metadata")
        self.metadata_train_folder = os.path.join(self.metadata_folder, "train")
        self.metadata_valid_folder = os.path.join(self.metadata_folder, "validation")
        self.metadata_eval_folder = os.path.join(self.metadata_folder, "eval")

        # training dataset metadata paths
        self.weak = os.path.join(self.metadata_train_folder, "weak.tsv")
        self.unlabel = os.path.join(self.metadata_train_folder, "unlabel_in_domain.tsv")
        self.synthetic = os.path.join(
            self.metadata_train_folder, "synthetic20/soundscapes.tsv"
        )
        # self.train_synth = os.path.join(
        #   self.metadata_train_folder, "synthetic20_train/soundscapes.tsv"
        # )
        self.train_synth = os.path.join(
            self.metadata_train_folder, "synthetic2021_train/soundscapes.csv"
        )

        # validation dataset metadata paths
        self.validation = os.path.join(self.metadata_valid_folder, "validation.tsv")

<<<<<<< HEAD
        # synthetic dataset metadata path
        # self.valid_synth = os.path.join(self.metadata_valid_folder, "synthetic20_validation/soundscapes.tsv")
        self.valid_synth = os.path.join(
            self.metadata_valid_folder, "synthetic2021_validation/validation.csv"
        )
=======
        # evaluation dataset metadata path
        self.eval_desed = os.path.join(self.metadata_eval_folder, "public.tsv")
>>>>>>> 0b253ed3

        # 2018 dataset metadata path
        self.test2018 = os.path.join(self.metadata_valid_folder, "test_dcase2018.tsv")
        self.eval2018 = os.path.join(self.metadata_valid_folder, "eval_dcase2018.tsv")

        # Useful because does not correspond to the tsv file path (metadata replace by audio), (due to subsets test/eval2018)
        # audio folder paths
        self.audio_folder = os.path.join(self.workspace, "data/desed/audio")
        self.audio_train_folder = os.path.join(self.audio_folder, "train")
        self.audio_valid_folder = os.path.join(self.audio_folder, "validation")
        self.audio_eval_folder = os.path.join(self.audio_folder, "eval/public")
        # to check
        # self.audio_valid_synth = os.path.join(self.audio_train_folder, "synthetic20_validation/soundscapes")
        self.audio_valid_synth = os.path.join(
            self.audio_train_folder, "synthetic2021_validation/soundscapes"
        )

        # Source separation dataset path
        self.weak_ss = os.path.join(self.audio_train_folder, "weak")
        self.unlabel_ss = os.path.join(
            self.audio_train_folder, "unlabel_in_domain/soundscapes"
        )
        self.synthetic_ss = os.path.join(
            self.audio_train_folder, "synthetic20/soundscapes"
        )
        self.validation_ss = os.path.join(
            self.audio_valid_folder, "validation/soundscapes"
        )
        self.eval_desed_ss = os.path.join(self.audio_eval_folder, "public/soundscapes")

        # TODO: to be removed (in the future) -> same path of audio_valid_folder
        self.audio_validation_dir = os.path.join(self.audio_folder, "validation")

        # storing directories paths
        self.exp_out_path = os.path.join(self.workspace, "exp_out")

        self.save_features = False

        ####################################
        # Model and data features parameters
        ####################################

        # data parameters
        self.n_channel = 1
        self.add_axis_conv = 0
        self.compute_log = False

        # Data preparation
        self.ref_db = -55
        self.sample_rate = 16000
        self.max_len_seconds = 10.0
        self.n_window = 2048
        self.hop_size = 255
        self.n_mels = 128
        self.max_frames = math.ceil(
            self.max_len_seconds * self.sample_rate / self.hop_size
        )
        self.mel_f_min = 0.0
        self.mel_f_max = 8000.0

        # Classes
        self.file_path = os.path.abspath(os.path.dirname(__file__))
        self.classes = (
            pd.read_csv(os.path.join(self.file_path, self.validation), sep="\t")
            .event_label.dropna()
            .sort_values()
            .unique()
        )

        # Model taken from 2nd of dcase19 challenge: see Delphin-Poulat2019 in the results.
        self.n_layers = 7
        self.crnn_kwargs = {
            "n_in_channel": self.n_channel,
            "nclass": len(self.classes),
            "attention": True,
            "activation": "glu",
            "dropout": 0.5,
            "batch_norm": True,
            "kernel_size": self.n_layers * [3],
            "padding": self.n_layers * [1],
            "stride": self.n_layers * [1],
            "nb_filters": [16, 32, 64, 128, 128, 128, 128],
            "pooling": [[2, 2], [2, 2], [1, 2], [1, 2], [1, 2], [1, 2], [1, 2]],
            "n_RNN_cell": 128,
            "n_layers_RNN": 2,
        }

        self.transformer_kwargs = {
            "n_in_channel": self.n_channel,
            "n_class": len(self.classes),
            "activation_cnn": "glu",
            "dropout_cnn": 0.5,
            "batch_norm": True,
            "kernel_size": self.n_layers * [3],
            "padding": self.n_layers * [1],
            "stride": self.n_layers * [1],
            "nb_filters": [16, 32, 64, 128, 128, 128, 128],
            "pooling": [[2, 2], [2, 2], [1, 2], [1, 2], [1, 2], [1, 2], [1, 2]],
            "embed_dim": 128,
            "att_units": 512,
            "num_heads": 16,
            "transformer_dropout": 0.1,
            "n_layers": 3,
            "forward_extension": 4,
            "max_length": 157,
        }

        self.confomer_kwargs = {
            "n_in_channel": self.n_channel,
            "n_class": len(self.classes),
            "activation_cnn": "glu",
            "dropout_cnn": 0.5,
            "batch_norm": True,
            "kernel_size": self.n_layers * [3],
            "padding": self.n_layers * [1],
            "stride": self.n_layers * [1],
            "nb_filters": [16, 32, 64, 128, 128, 128, 128],
            "pooling": [[2, 2], [2, 2], [1, 2], [1, 2], [1, 2], [1, 2], [1, 2]],
            "embed_dim": 128,
            "att_units": 144,
            "num_heads": 4,
            "transformer_dropout": 0.1,
            "n_layers": 3,
            "forward_extension": 4,
            "max_length": 157,
            "conv_block_ks": 7,
        }

        # 2 * 2
        self.pooling_time_ratio = 4
        self.out_nb_frames_1s = (
            self.sample_rate / self.hop_size / self.pooling_time_ratio
        )

        # Scaling data
        self.scaler_type = "dataset"

        # Model
        self.max_consistency_cost = 2

        # Training
        self.in_memory = True
        self.in_memory_unlab = False
        self.num_workers = 8
        self.batch_size = 24
        # self.batch_size = 126
        self.noise_snr = 30

        self.n_epoch = 200
        self.n_epoch_rampup = 50

        self.checkpoint_epochs = 1
        self.save_best = True
        self.early_stopping = None
        self.es_init_wait = 50  # es for early stopping
        self.adjust_lr = True
        self.max_learning_rate = 0.001  # Used if adjust_lr is True
        self.default_learning_rate = 0.001  # Used if adjust_lr is False
        self.optim = "a"

        # optimizer params
        self.optim_kwargs = {"lr": self.default_learning_rate, "betas": (0.9, 0.999)}

        # Post processing
        self.median_window_s = 0.45
        self.median_window = max(int(self.median_window_s * self.out_nb_frames_1s), 1)

        # Logger
        self.terminal_level = logging.INFO

<<<<<<< HEAD
        # Evaluatin dataset information
        self.evaluation = False
=======
        # Evaluation dataset information
        self.evaluation = True
>>>>>>> 0b253ed3

    def get_folder_path(self):
        """
            Getting folders paths

        Return:
            path_dict: dict, dictionary containing the folders paths

        """
        path_dict = dict(
            audio_evaluation_dir=self.audio_eval_folder,
            audio_validation_dir=self.audio_validation_dir,
            audio_valid_synth=self.audio_valid_synth,
            weak_ss=self.weak_ss,
            unlabel_ss=self.unlabel_ss,
            validation_ss=self.validation_ss,
            synthetic_ss=self.synthetic_ss,
            tsv_path_weak=self.weak,
            tsv_path_unlabel=self.unlabel,
            tsv_path_synth=self.synthetic,
            tsv_path_valid=self.validation,
            tsv_path_eval_deded=self.eval_desed,
            # added with the new split
            tsv_path_train_synth=self.train_synth,
            tsv_path_valid_synth=self.valid_synth,
        )
        return path_dict<|MERGE_RESOLUTION|>--- conflicted
+++ resolved
@@ -44,19 +44,16 @@
             self.metadata_train_folder, "synthetic2021_train/soundscapes.csv"
         )
 
-        # validation dataset metadata paths
-        self.validation = os.path.join(self.metadata_valid_folder, "validation.tsv")
-
-<<<<<<< HEAD
-        # synthetic dataset metadata path
         # self.valid_synth = os.path.join(self.metadata_valid_folder, "synthetic20_validation/soundscapes.tsv")
         self.valid_synth = os.path.join(
             self.metadata_valid_folder, "synthetic2021_validation/validation.csv"
         )
-=======
+
+        # validation dataset metadata paths
+        self.validation = os.path.join(self.metadata_valid_folder, "validation.tsv")
+
         # evaluation dataset metadata path
         self.eval_desed = os.path.join(self.metadata_eval_folder, "public.tsv")
->>>>>>> 0b253ed3
 
         # 2018 dataset metadata path
         self.test2018 = os.path.join(self.metadata_valid_folder, "test_dcase2018.tsv")
@@ -227,13 +224,10 @@
         # Logger
         self.terminal_level = logging.INFO
 
-<<<<<<< HEAD
         # Evaluatin dataset information
         self.evaluation = False
-=======
         # Evaluation dataset information
         self.evaluation = True
->>>>>>> 0b253ed3
 
     def get_folder_path(self):
         """
