--- conflicted
+++ resolved
@@ -1,5 +1,6 @@
 import tqdm
 import torch
+
 
 class TorchScaler(torch.nn.Module):
     """
@@ -21,8 +22,6 @@
         self.eps = eps
 
     def fit(self, dataloader, transform_func=lambda x: x[0]):
-<<<<<<< HEAD
-=======
         """
         Scaler fitting
 
@@ -31,7 +30,6 @@
             transform_func (lambda function, optional): Transforms applied to the data.
                 Defaults to lambdax:x[0].
         """
->>>>>>> b7ebad02
         indx = 0
         for batch in tqdm.tqdm(dataloader):
 
